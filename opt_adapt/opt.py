--- conflicted
+++ resolved
@@ -54,20 +54,13 @@
                 raise ValueError(f"Option {key} not recognised")
             self.__setattr__(key, value)
 
-<<<<<<< HEAD
 
 def line_search(forward_run, mesh, u, P, J, dJ, params, Rspace, alpha=1e-1, max_search_iter=100):
     """
     To compute the learning rate (lr)
     """
     lr = params.lr
-=======
-# Only works for problem with control paramter in r-space
-def line_search(forward_run, mesh, u, P, J, dJ, Rspace, alpha=1e-4, max_search_iter=100):
-    u = u.copy(deepcopy=True)
-    
-    lr = 1
->>>>>>> 48340d02
+
     if Rspace:
         initial_slope = float(dJ) * float(P)
     else:
@@ -76,7 +69,7 @@
     if np.isclose(initial_slope, 0.0):
         return params.lr
     
-    pprint(f"  Applying line search with alpha = {alpha} and tau = {tau}")
+    pprint(f"  Applying line search with alpha = {alpha} and tau = {0.5}")
     ext = ""
     for i in range(max_search_iter):
         pprint(f"  {i:3d}:      lr = {lr:.4e}{ext}")
